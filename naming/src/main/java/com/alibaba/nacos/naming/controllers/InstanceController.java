/*
 * Copyright 1999-2018 Alibaba Group Holding Ltd.
 *
 * Licensed under the Apache License, Version 2.0 (the "License");
 * you may not use this file except in compliance with the License.
 * You may obtain a copy of the License at
 *
 *      http://www.apache.org/licenses/LICENSE-2.0
 *
 * Unless required by applicable law or agreed to in writing, software
 * distributed under the License is distributed on an "AS IS" BASIS,
 * WITHOUT WARRANTIES OR CONDITIONS OF ANY KIND, either express or implied.
 * See the License for the specific language governing permissions and
 * limitations under the License.
 */
package com.alibaba.nacos.naming.controllers;

import java.net.InetSocketAddress;
import java.util.ArrayList;
import java.util.Arrays;
import java.util.HashMap;
import java.util.List;
import java.util.Map;

import javax.servlet.http.HttpServletRequest;

import com.alibaba.fastjson.JSON;
import com.alibaba.fastjson.JSONArray;
import com.alibaba.fastjson.JSONObject;
import com.alibaba.nacos.api.common.Constants;
import com.alibaba.nacos.api.exception.NacosException;
import com.alibaba.nacos.api.naming.CommonParams;
import com.alibaba.nacos.api.naming.push.SubscribeMetadata;
import com.alibaba.nacos.api.naming.utils.NamingUtils;
import com.alibaba.nacos.core.utils.WebUtils;
<<<<<<< HEAD
import com.alibaba.nacos.naming.client.ClientInfo;
import com.alibaba.nacos.naming.client.ClientType;
=======
>>>>>>> be99def1
import com.alibaba.nacos.naming.core.Instance;
import com.alibaba.nacos.naming.core.Service;
import com.alibaba.nacos.naming.core.ServiceManager;
import com.alibaba.nacos.naming.healthcheck.RsInfo;
import com.alibaba.nacos.naming.misc.Loggers;
import com.alibaba.nacos.naming.misc.SwitchDomain;
import com.alibaba.nacos.naming.misc.UtilsAndCommons;
import com.alibaba.nacos.naming.push.AbstractPushClient;
import com.alibaba.nacos.naming.push.DataSource;
import com.alibaba.nacos.naming.push.PushService;
import com.alibaba.nacos.naming.web.CanDistro;

import org.apache.commons.collections.CollectionUtils;
import org.apache.commons.lang3.BooleanUtils;
import org.apache.commons.lang3.StringUtils;
import org.codehaus.jackson.util.VersionUtil;
import org.springframework.beans.factory.annotation.Autowired;
<<<<<<< HEAD
import org.springframework.web.bind.annotation.RequestMapping;
import org.springframework.web.bind.annotation.RequestMethod;
import org.springframework.web.bind.annotation.RestController;

import javax.servlet.http.HttpServletRequest;
import java.util.*;
=======
import org.springframework.web.bind.annotation.*;
>>>>>>> be99def1

/**
 * Instance operation controller
 *
 * @author nkorange
 */
@RestController
@RequestMapping(UtilsAndCommons.NACOS_NAMING_CONTEXT + "/instance")
public class InstanceController {

    @Autowired
    private SwitchDomain switchDomain;

    @Autowired
    private PushService pushService;

    @Autowired
    private ServiceManager serviceManager;

    private DataSource pushDataSource = new DataSource() {

        @Override
<<<<<<< HEAD
        public String getData(AbstractPushClient client) {
=======
        public String getData(PushService.PushClient client) {
>>>>>>> be99def1

            JSONObject result = new JSONObject();
            SubscribeMetadata subscribeMetadata = client.getSubscribeMetadata();
            try {
                result = doSrvIPXT(subscribeMetadata.getNamespaceId(),
                    subscribeMetadata.getServiceName(),
                    subscribeMetadata.getAgent(),
                    subscribeMetadata.getClusters(),
                    client.getIp(), Constants.PORT_IDENTIFY_NNTS, StringUtils.EMPTY,
                    false, StringUtils.EMPTY, StringUtils.EMPTY, false);
            } catch (Exception e) {
                Loggers.SRV_LOG.warn("PUSH-SERVICE: service is not modified", e);
            }
            // overdrive the cache millis to push mode
            result.put("cacheMillis", switchDomain.getPushCacheMillis(subscribeMetadata.getServiceName()));
            return result.toJSONString();
        }
    };

    @CanDistro
    @PostMapping
    public String register(HttpServletRequest request) throws Exception {

        String serviceName = WebUtils.required(request, CommonParams.SERVICE_NAME);
        String namespaceId = WebUtils.optional(request, CommonParams.NAMESPACE_ID, Constants.DEFAULT_NAMESPACE_ID);

        serviceManager.registerInstance(namespaceId, serviceName, parseInstance(request));
        return "ok";
    }

    @CanDistro
    @DeleteMapping
    public String deregister(HttpServletRequest request) throws Exception {
        Instance instance = getIPAddress(request);
        String namespaceId = WebUtils.optional(request, CommonParams.NAMESPACE_ID,
            Constants.DEFAULT_NAMESPACE_ID);
        String serviceName = WebUtils.required(request, CommonParams.SERVICE_NAME);

        Service service = serviceManager.getService(namespaceId, serviceName);
        if (service == null) {
            Loggers.SRV_LOG.warn("remove instance from non-exist service: {}", serviceName);
            return "ok";
        }

        serviceManager.removeInstance(namespaceId, serviceName, instance.isEphemeral(), instance);

        return "ok";
    }

    @CanDistro
    @PutMapping
    public String update(HttpServletRequest request) throws Exception {
        String serviceName = WebUtils.required(request, CommonParams.SERVICE_NAME);
        String namespaceId = WebUtils.optional(request, CommonParams.NAMESPACE_ID, Constants.DEFAULT_NAMESPACE_ID);

        String agent = WebUtils.getUserAgent(request);

        ClientInfo clientInfo = new ClientInfo(agent);

        if (clientInfo.type == ClientType.JAVA &&
            clientInfo.version.compareTo(VersionUtil.parseVersion("1.0.0")) >= 0) {
            serviceManager.updateInstance(namespaceId, serviceName, parseInstance(request));
        } else {
            serviceManager.registerInstance(namespaceId, serviceName, parseInstance(request));
        }
        return "ok";
    }

    @GetMapping("/list")
    public JSONObject list(HttpServletRequest request) throws Exception {

        String namespaceId = WebUtils.optional(request, CommonParams.NAMESPACE_ID,
            Constants.DEFAULT_NAMESPACE_ID);

        String serviceName = WebUtils.required(request, CommonParams.SERVICE_NAME);
        String agent = WebUtils.getUserAgent(request);
        String clusters = WebUtils.optional(request, "clusters", StringUtils.EMPTY);
        String clientIP = WebUtils.optional(request, "clientIP", StringUtils.EMPTY);
        Integer udpPort = Integer.parseInt(WebUtils.optional(request, "udpPort", "0"));
        String env = WebUtils.optional(request, "env", StringUtils.EMPTY);
        boolean isCheck = Boolean.parseBoolean(WebUtils.optional(request, "isCheck", "false"));

        String app = WebUtils.optional(request, "app", StringUtils.EMPTY);

        String tenant = WebUtils.optional(request, "tid", StringUtils.EMPTY);

        boolean healthyOnly = Boolean.parseBoolean(WebUtils.optional(request, "healthyOnly", "false"));

        return doSrvIPXT(namespaceId, serviceName, agent, clusters, clientIP, udpPort, env, isCheck, app, tenant,
            healthyOnly);
    }

    @GetMapping
    public JSONObject detail(HttpServletRequest request) throws Exception {

        String namespaceId = WebUtils.optional(request, CommonParams.NAMESPACE_ID,
            Constants.DEFAULT_NAMESPACE_ID);
        String serviceName = WebUtils.required(request, CommonParams.SERVICE_NAME);
        String cluster = WebUtils.optional(request, CommonParams.CLUSTER_NAME, UtilsAndCommons.DEFAULT_CLUSTER_NAME);
        String ip = WebUtils.required(request, "ip");
        int port = Integer.parseInt(WebUtils.required(request, "port"));

        Service service = serviceManager.getService(namespaceId, serviceName);
        if (service == null) {
            throw new NacosException(NacosException.NOT_FOUND, "no service " + serviceName + " found!");
        }

        List<String> clusters = new ArrayList<>();
        clusters.add(cluster);

        List<Instance> ips = service.allIPs(clusters);
        if (ips == null || ips.isEmpty()) {
            throw new NacosException(NacosException.NOT_FOUND,
                "no ips found for cluster " + cluster + " in service " + serviceName);
        }

        for (Instance instance : ips) {
            if (instance.getIp().equals(ip) && instance.getPort() == port) {
                JSONObject result = new JSONObject();
                result.put("service", serviceName);
                result.put("ip", ip);
                result.put("port", port);
                result.put("clusterName", cluster);
                result.put("weight", instance.getWeight());
                result.put("healthy", instance.isHealthy());
                result.put("metadata", instance.getMetadata());
                result.put("instanceId", instance.getInstanceId());
                return result;
            }
        }

        throw new NacosException(NacosException.NOT_FOUND, "no matched ip found!");
    }

    @CanDistro
    @PutMapping("/beat")
    public JSONObject beat(HttpServletRequest request) throws Exception {

        JSONObject result = new JSONObject();

        result.put("clientBeatInterval", switchDomain.getClientBeatInterval());
        String serviceName = WebUtils.required(request, CommonParams.SERVICE_NAME);
        String namespaceId = WebUtils.optional(request, CommonParams.NAMESPACE_ID,
            Constants.DEFAULT_NAMESPACE_ID);
        String beat = WebUtils.required(request, "beat");
        RsInfo clientBeat = JSON.parseObject(beat, RsInfo.class);

        if (!switchDomain.isDefaultInstanceEphemeral() && !clientBeat.isEphemeral()) {
            return result;
        }

        if (StringUtils.isBlank(clientBeat.getCluster())) {
            clientBeat.setCluster(UtilsAndCommons.DEFAULT_CLUSTER_NAME);
        }

        String clusterName = clientBeat.getCluster();

        if (Loggers.SRV_LOG.isDebugEnabled()) {
            Loggers.SRV_LOG.debug("[CLIENT-BEAT] full arguments: beat: {}, serviceName: {}", clientBeat, serviceName);
        }

        Instance instance = serviceManager.getInstance(namespaceId, serviceName, clientBeat.getCluster(),
            clientBeat.getIp(),
            clientBeat.getPort());

        if (instance == null) {
            instance = new Instance();
            instance.setPort(clientBeat.getPort());
            instance.setIp(clientBeat.getIp());
            instance.setWeight(clientBeat.getWeight());
            instance.setMetadata(clientBeat.getMetadata());
            instance.setClusterName(clusterName);
            instance.setServiceName(serviceName);
            instance.setInstanceId(instance.getInstanceId());
            instance.setEphemeral(clientBeat.isEphemeral());

            serviceManager.registerInstance(namespaceId, serviceName, instance);
        }

        Service service = serviceManager.getService(namespaceId, serviceName);

        if (service == null) {
            throw new NacosException(NacosException.SERVER_ERROR,
                "service not found: " + serviceName + "@" + namespaceId);
        }

        service.processClientBeat(clientBeat);
        result.put("clientBeatInterval", instance.getInstanceHeartBeatInterval());
        return result;
    }

    @RequestMapping("/statuses")
    public JSONObject listWithHealthStatus(@RequestParam String key) throws NacosException {

        String serviceName;
        String namespaceId;

        if (key.contains(UtilsAndCommons.NAMESPACE_SERVICE_CONNECTOR)) {
            namespaceId = key.split(UtilsAndCommons.NAMESPACE_SERVICE_CONNECTOR)[0];
            serviceName = key.split(UtilsAndCommons.NAMESPACE_SERVICE_CONNECTOR)[1];
        } else {
            namespaceId = Constants.DEFAULT_NAMESPACE_ID;
            serviceName = key;
        }

        Service service = serviceManager.getService(namespaceId, serviceName);

        if (service == null) {
            throw new NacosException(NacosException.NOT_FOUND, "service: " + serviceName + " not found.");
        }

        List<Instance> ips = service.allIPs();

        JSONObject result = new JSONObject();
        JSONArray ipArray = new JSONArray();

        for (Instance ip : ips) {
            ipArray.add(ip.toIPAddr() + "_" + ip.isHealthy());
        }

        result.put("ips", ipArray);
        return result;
    }

    private Instance parseInstance(HttpServletRequest request) throws Exception {

        String serviceName = WebUtils.required(request, CommonParams.SERVICE_NAME);
        String app = WebUtils.optional(request, "app", "DEFAULT");
        String metadata = WebUtils.optional(request, "metadata", StringUtils.EMPTY);

        Instance instance = getIPAddress(request);
        instance.setApp(app);
        instance.setServiceName(serviceName);
        // Generate simple instance id first. This value would be updated according to
        // INSTANCE_ID_GENERATOR.
        instance.setInstanceId(instance.generateInstanceId());
        instance.setLastBeat(System.currentTimeMillis());
        if (StringUtils.isNotEmpty(metadata)) {
            instance.setMetadata(UtilsAndCommons.parseMetadata(metadata));
        }

        instance.validate();

        return instance;
    }

    private Instance getIPAddress(HttpServletRequest request) {

        String ip = WebUtils.required(request, "ip");
        String port = WebUtils.required(request, "port");
        String weight = WebUtils.optional(request, "weight", "1");
        String cluster = WebUtils.optional(request, CommonParams.CLUSTER_NAME, StringUtils.EMPTY);
        if (StringUtils.isBlank(cluster)) {
            cluster = WebUtils.optional(request, "cluster", UtilsAndCommons.DEFAULT_CLUSTER_NAME);
        }
        boolean healthy = BooleanUtils.toBoolean(WebUtils.optional(request, "healthy", "true"));

        String enabledString = WebUtils.optional(request, "enabled", StringUtils.EMPTY);
        boolean enabled;
        if (StringUtils.isBlank(enabledString)) {
            enabled = BooleanUtils.toBoolean(WebUtils.optional(request, "enable", "true"));
        } else {
            enabled = BooleanUtils.toBoolean(enabledString);
        }

        boolean ephemeral = BooleanUtils.toBoolean(WebUtils.optional(request, "ephemeral",
            String.valueOf(switchDomain.isDefaultInstanceEphemeral())));

        Instance instance = new Instance();
        instance.setPort(Integer.parseInt(port));
        instance.setIp(ip);
        instance.setWeight(Double.parseDouble(weight));
        instance.setClusterName(cluster);
        instance.setHealthy(healthy);
        instance.setEnabled(enabled);
        instance.setEphemeral(ephemeral);

        return instance;
    }

    private void checkIfDisabled(Service service) throws Exception {
        if (!service.getEnabled()) {
            throw new Exception("service is disabled now.");
        }
    }


    public JSONObject doSrvIPXT(String namespaceId, String serviceName, String agent, String clusters, String clientIP,
                                int udpPort,
                                String env, boolean isCheck, String app, String tid, boolean healthyOnly)
        throws Exception {

        ClientInfo clientInfo = new ClientInfo(agent);
        JSONObject result = new JSONObject();
        Service service = serviceManager.getService(namespaceId, serviceName);

        if (service == null) {
            if (Loggers.SRV_LOG.isDebugEnabled()) {
                Loggers.SRV_LOG.debug("no instance to serve for service: {}", serviceName);
            }
            result.put("name", serviceName);
            result.put("clusters", clusters);
            result.put("hosts", new JSONArray());
            return result;
        }

        checkIfDisabled(service);

        long cacheMillis = switchDomain.getDefaultCacheMillis();

        // now try to enable the push
        try {
            if (pushService.canEnablePush(agent)) {
                SubscribeMetadata subscribeMetadata =
                    new SubscribeMetadata(namespaceId, serviceName, clusters,
                        agent, clientIP, udpPort, tid, app);
                pushService.addClient(subscribeMetadata, pushDataSource);
                cacheMillis = switchDomain.getPushCacheMillis(serviceName);
            }
        } catch (Exception e) {
            Loggers.SRV_LOG.error("[NACOS-API] failed to added push client", e);
            cacheMillis = switchDomain.getDefaultCacheMillis();
        }

        List<Instance> srvedIPs;

        srvedIPs = service.srvIPs(Arrays.asList(StringUtils.split(clusters, ",")));

        // aheadFilter ips using selector:
        if (service.getSelector() != null && StringUtils.isNotBlank(clientIP)) {
            srvedIPs = service.getSelector().select(clientIP, srvedIPs);
        }

        if (CollectionUtils.isEmpty(srvedIPs)) {

            if (Loggers.SRV_LOG.isDebugEnabled()) {
                Loggers.SRV_LOG.debug("no instance to serve for service: {}", serviceName);
            }

            if (clientInfo.type == ClientType.JAVA &&
                clientInfo.version.compareTo(VersionUtil.parseVersion("1.0.0")) >= 0) {
                result.put("dom", serviceName);
            } else {
                result.put("dom", NamingUtils.getServiceName(serviceName));
            }

            result.put("hosts", new JSONArray());
            result.put("name", serviceName);
            result.put("cacheMillis", cacheMillis);
            result.put("lastRefTime", System.currentTimeMillis());
            result.put("checksum", service.getChecksum());
            result.put("useSpecifiedURL", false);
            result.put("clusters", clusters);
            result.put("env", env);
            result.put("metadata", service.getMetadata());
            return result;
        }

        Map<Boolean, List<Instance>> ipMap = new HashMap<>(2);
        ipMap.put(Boolean.TRUE, new ArrayList<>());
        ipMap.put(Boolean.FALSE, new ArrayList<>());

        for (Instance ip : srvedIPs) {
            ipMap.get(ip.isHealthy()).add(ip);
        }

        if (isCheck) {
            result.put("reachProtectThreshold", false);
        }

        double threshold = service.getProtectThreshold();

        if ((float) ipMap.get(Boolean.TRUE).size() / srvedIPs.size() <= threshold) {

            Loggers.SRV_LOG.warn("protect threshold reached, return all ips, service: {}", serviceName);
            if (isCheck) {
                result.put("reachProtectThreshold", true);
            }

            ipMap.get(Boolean.TRUE).addAll(ipMap.get(Boolean.FALSE));
            ipMap.get(Boolean.FALSE).clear();
        }

        if (isCheck) {
            result.put("protectThreshold", service.getProtectThreshold());
            result.put("reachLocalSiteCallThreshold", false);

            return new JSONObject();
        }

        JSONArray hosts = new JSONArray();

        for (Map.Entry<Boolean, List<Instance>> entry : ipMap.entrySet()) {
            List<Instance> ips = entry.getValue();

            if (healthyOnly && !entry.getKey()) {
                continue;
            }

            for (Instance instance : ips) {

                // remove disabled instance:
                if (!instance.isEnabled()) {
                    continue;
                }

                JSONObject ipObj = new JSONObject();

                ipObj.put("ip", instance.getIp());
                ipObj.put("port", instance.getPort());
                // deprecated since nacos 1.0.0:
                ipObj.put("valid", entry.getKey());
                ipObj.put("healthy", entry.getKey());
                ipObj.put("marked", instance.isMarked());
                ipObj.put("instanceId", instance.getInstanceId());
                ipObj.put("metadata", instance.getMetadata());
                ipObj.put("enabled", instance.isEnabled());
                ipObj.put("weight", instance.getWeight());
                ipObj.put("clusterName", instance.getClusterName());
                if (clientInfo.type == ClientType.JAVA &&
                    clientInfo.version.compareTo(VersionUtil.parseVersion("1.0.0")) >= 0) {
                    ipObj.put("serviceName", instance.getServiceName());
                } else {
                    ipObj.put("serviceName", NamingUtils.getServiceName(instance.getServiceName()));
                }

                ipObj.put("ephemeral", instance.isEphemeral());
                hosts.add(ipObj);

            }
        }

        result.put("hosts", hosts);
        if (clientInfo.type == ClientType.JAVA &&
            clientInfo.version.compareTo(VersionUtil.parseVersion("1.0.0")) >= 0) {
            result.put("dom", serviceName);
        } else {
            result.put("dom", NamingUtils.getServiceName(serviceName));
        }
        result.put("name", serviceName);
        result.put("cacheMillis", cacheMillis);
        result.put("lastRefTime", System.currentTimeMillis());
        result.put("checksum", service.getChecksum());
        result.put("useSpecifiedURL", false);
        result.put("clusters", clusters);
        result.put("env", env);
        result.put("metadata", service.getMetadata());
        return result;
    }

    public DataSource getPushDataSource() {
        return pushDataSource;
    }
}<|MERGE_RESOLUTION|>--- conflicted
+++ resolved
@@ -15,15 +15,6 @@
  */
 package com.alibaba.nacos.naming.controllers;
 
-import java.net.InetSocketAddress;
-import java.util.ArrayList;
-import java.util.Arrays;
-import java.util.HashMap;
-import java.util.List;
-import java.util.Map;
-
-import javax.servlet.http.HttpServletRequest;
-
 import com.alibaba.fastjson.JSON;
 import com.alibaba.fastjson.JSONArray;
 import com.alibaba.fastjson.JSONObject;
@@ -33,11 +24,8 @@
 import com.alibaba.nacos.api.naming.push.SubscribeMetadata;
 import com.alibaba.nacos.api.naming.utils.NamingUtils;
 import com.alibaba.nacos.core.utils.WebUtils;
-<<<<<<< HEAD
 import com.alibaba.nacos.naming.client.ClientInfo;
 import com.alibaba.nacos.naming.client.ClientType;
-=======
->>>>>>> be99def1
 import com.alibaba.nacos.naming.core.Instance;
 import com.alibaba.nacos.naming.core.Service;
 import com.alibaba.nacos.naming.core.ServiceManager;
@@ -49,22 +37,15 @@
 import com.alibaba.nacos.naming.push.DataSource;
 import com.alibaba.nacos.naming.push.PushService;
 import com.alibaba.nacos.naming.web.CanDistro;
-
 import org.apache.commons.collections.CollectionUtils;
 import org.apache.commons.lang3.BooleanUtils;
 import org.apache.commons.lang3.StringUtils;
 import org.codehaus.jackson.util.VersionUtil;
 import org.springframework.beans.factory.annotation.Autowired;
-<<<<<<< HEAD
-import org.springframework.web.bind.annotation.RequestMapping;
-import org.springframework.web.bind.annotation.RequestMethod;
-import org.springframework.web.bind.annotation.RestController;
+import org.springframework.web.bind.annotation.*;
 
 import javax.servlet.http.HttpServletRequest;
 import java.util.*;
-=======
-import org.springframework.web.bind.annotation.*;
->>>>>>> be99def1
 
 /**
  * Instance operation controller
@@ -87,11 +68,7 @@
     private DataSource pushDataSource = new DataSource() {
 
         @Override
-<<<<<<< HEAD
         public String getData(AbstractPushClient client) {
-=======
-        public String getData(PushService.PushClient client) {
->>>>>>> be99def1
 
             JSONObject result = new JSONObject();
             SubscribeMetadata subscribeMetadata = client.getSubscribeMetadata();
@@ -420,7 +397,7 @@
 
         srvedIPs = service.srvIPs(Arrays.asList(StringUtils.split(clusters, ",")));
 
-        // aheadFilter ips using selector:
+        // filter ips using selector:
         if (service.getSelector() != null && StringUtils.isNotBlank(clientIP)) {
             srvedIPs = service.getSelector().select(clientIP, srvedIPs);
         }
