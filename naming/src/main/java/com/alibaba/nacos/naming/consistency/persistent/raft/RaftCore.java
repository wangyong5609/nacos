--- conflicted
+++ resolved
@@ -21,13 +21,7 @@
 import com.alibaba.nacos.common.utils.JacksonUtils;
 import com.alibaba.nacos.common.utils.ThreadUtils;
 import com.alibaba.nacos.core.utils.ApplicationUtils;
-<<<<<<< HEAD
-import com.alibaba.nacos.naming.consistency.ApplyAction;
-=======
-import com.alibaba.nacos.core.utils.ClassUtils;
-import com.alibaba.nacos.naming.NamingApp;
 import com.alibaba.nacos.consistency.DataOperation;
->>>>>>> 37bb9097
 import com.alibaba.nacos.naming.consistency.Datum;
 import com.alibaba.nacos.naming.consistency.KeyBuilder;
 import com.alibaba.nacos.naming.consistency.RecordListener;
@@ -184,8 +178,12 @@
         versionJudgement.registerObserver(isAllNewVersion -> {
             stopWork = isAllNewVersion;
             if (stopWork) {
+                Loggers.RAFT.warn("start to close old raft protocol!!!");
+                Loggers.RAFT.warn("stop old raft protocol task for notifier");
                 NotifyCenter.deregisterSubscriber(notifier);
+                Loggers.RAFT.warn("stop old raft protocol task for master task");
                 masterTask.cancel(true);
+                Loggers.RAFT.warn("stop old raft protocol task for heartbeat task");
                 heartbeatTask.cancel(true);
             }
         }, 100);
@@ -392,14 +390,7 @@
             }
         }
         raftStore.updateTerm(local.term.get());
-<<<<<<< HEAD
-    
-        NotifyCenter.publishEvent(ValueChangeEvent.builder().key(datum.key).action(ApplyAction.CHANGE).build());
-=======
-        
-        notifier.addTask(datum.key, DataOperation.CHANGE);
->>>>>>> 37bb9097
-        
+        NotifyCenter.publishEvent(ValueChangeEvent.builder().key(datum.key).action(DataOperation.CHANGE).build());
         Loggers.RAFT.info("data added/updated, key={}, term={}", datum.key, local.term);
     }
     
@@ -849,11 +840,8 @@
                                     raftStore.write(newDatum);
                                     
                                     datums.put(newDatum.key, newDatum);
-<<<<<<< HEAD
-                                    NotifyCenter.publishEvent(ValueChangeEvent.builder().key(newDatum.key).action(ApplyAction.CHANGE).build());
-=======
-                                    notifier.addTask(newDatum.key, DataOperation.CHANGE);
->>>>>>> 37bb9097
+
+                                    NotifyCenter.publishEvent(ValueChangeEvent.builder().key(newDatum.key).action(DataOperation.CHANGE).build());
                                     
                                     local.resetLeaderDue();
                                     
@@ -1023,11 +1011,7 @@
     
     public void addDatum(Datum datum) {
         datums.put(datum.key, datum);
-<<<<<<< HEAD
-        NotifyCenter.publishEvent(ValueChangeEvent.builder().key(datum.key).action(ApplyAction.CHANGE).build());
-=======
-        notifier.addTask(datum.key, DataOperation.CHANGE);
->>>>>>> 37bb9097
+        NotifyCenter.publishEvent(ValueChangeEvent.builder().key(datum.key).action(DataOperation.CHANGE).build());
     }
     
     /**
@@ -1056,11 +1040,7 @@
                 raftStore.delete(deleted);
                 Loggers.RAFT.info("datum deleted, key: {}", key);
             }
-<<<<<<< HEAD
-            NotifyCenter.publishEvent(ValueChangeEvent.builder().key(URLDecoder.decode(key, "UTF-8")).action(ApplyAction.DELETE).build());
-=======
-            notifier.addTask(URLDecoder.decode(key, "UTF-8"), DataOperation.DELETE);
->>>>>>> 37bb9097
+            NotifyCenter.publishEvent(ValueChangeEvent.builder().key(URLDecoder.decode(key, "UTF-8")).action(DataOperation.DELETE).build());
         } catch (UnsupportedEncodingException e) {
             Loggers.RAFT.warn("datum key decode failed: {}", key);
         }
@@ -1072,118 +1052,7 @@
     
     @Deprecated
     public int getNotifyTaskCount() {
-<<<<<<< HEAD
         return (int) publisher.currentEventSize();
-=======
-        return notifier.getTaskSize();
-    }
-    
-    public class Notifier implements Runnable {
-        
-        private ConcurrentHashMap<String, String> services = new ConcurrentHashMap<>(10 * 1024);
-        
-        private BlockingQueue<Pair> tasks = new LinkedBlockingQueue<>(1024 * 1024);
-        
-        /**
-         * Add notify task.
-         *
-         * @param datumKey datum key
-         * @param action   action of datum
-         */
-        public void addTask(String datumKey, DataOperation action) {
-            
-            if (services.containsKey(datumKey) && action == DataOperation.CHANGE) {
-                return;
-            }
-            if (action == DataOperation.CHANGE) {
-                services.put(datumKey, StringUtils.EMPTY);
-            }
-            
-            Loggers.RAFT.info("add task {}", datumKey);
-            
-            tasks.add(Pair.with(datumKey, action));
-        }
-        
-        public int getTaskSize() {
-            return tasks.size();
-        }
-        
-        @Override
-        public void run() {
-            Loggers.RAFT.info("raft notifier started");
-            
-            while (true) {
-                try {
-                    
-                    Pair pair = tasks.take();
-                    
-                    if (pair == null) {
-                        continue;
-                    }
-                    
-                    String datumKey = (String) pair.getValue0();
-                    DataOperation action = (DataOperation) pair.getValue1();
-                    
-                    services.remove(datumKey);
-                    
-                    Loggers.RAFT.info("remove task {}", datumKey);
-                    
-                    int count = 0;
-                    
-                    if (listeners.containsKey(KeyBuilder.SERVICE_META_KEY_PREFIX)) {
-                        
-                        if (KeyBuilder.matchServiceMetaKey(datumKey) && !KeyBuilder.matchSwitchKey(datumKey)) {
-                            
-                            for (RecordListener listener : listeners.get(KeyBuilder.SERVICE_META_KEY_PREFIX)) {
-                                try {
-                                    if (action == DataOperation.CHANGE) {
-                                        listener.onChange(datumKey, getDatum(datumKey).value);
-                                    }
-                                    
-                                    if (action == DataOperation.DELETE) {
-                                        listener.onDelete(datumKey);
-                                    }
-                                } catch (Throwable e) {
-                                    Loggers.RAFT
-                                            .error("[NACOS-RAFT] error while notifying listener of key: {}", datumKey,
-                                                    e);
-                                }
-                            }
-                        }
-                    }
-                    
-                    if (!listeners.containsKey(datumKey)) {
-                        continue;
-                    }
-                    
-                    for (RecordListener listener : listeners.get(datumKey)) {
-                        
-                        count++;
-                        
-                        try {
-                            if (action == DataOperation.CHANGE) {
-                                listener.onChange(datumKey, getDatum(datumKey).value);
-                                continue;
-                            }
-                            
-                            if (action == DataOperation.DELETE) {
-                                listener.onDelete(datumKey);
-                                continue;
-                            }
-                        } catch (Throwable e) {
-                            Loggers.RAFT.error("[NACOS-RAFT] error while notifying listener of key: {}", datumKey, e);
-                        }
-                    }
-                    
-                    if (Loggers.RAFT.isDebugEnabled()) {
-                        Loggers.RAFT.debug("[NACOS-RAFT] datum change notified, key: {}, listener count: {}", datumKey,
-                                count);
-                    }
-                } catch (Throwable e) {
-                    Loggers.RAFT.error("[NACOS-RAFT] Error while handling notifying task", e);
-                }
-            }
-        }
->>>>>>> 37bb9097
-    }
+    }
+    
 }