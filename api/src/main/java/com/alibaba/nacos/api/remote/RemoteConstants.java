/*
 * Copyright 1999-2020 Alibaba Group Holding Ltd.
 *
 * Licensed under the Apache License, Version 2.0 (the "License");
 * you may not use this file except in compliance with the License.
 * You may obtain a copy of the License at
 *
 *      http://www.apache.org/licenses/LICENSE-2.0
 *
 * Unless required by applicable law or agreed to in writing, software
 * distributed under the License is distributed on an "AS IS" BASIS,
 * WITHOUT WARRANTIES OR CONDITIONS OF ANY KIND, either express or implied.
 * See the License for the specific language governing permissions and
 * limitations under the License.
 */

package com.alibaba.nacos.api.remote;

/**
 * constants define of remote.
 *
 * @author liuzunfei
 * @version $Id: ConnectionMetaConstants.java, v 0.1 2020年08月13日 1:05 PM liuzunfei Exp $
 */
public class RemoteConstants {
    
    /**
     * label key value  define.
     */
    public static final String LABEL_SOURCE = "source";
    
    public static final String LABEL_SOURCE_SDK = "sdk";
    
    public static final String LABEL_SOURCE_CLUSTER = "cluster";
    
    public static final String LABEL_MODULE = "module";
    
    public static final String LABEL_MODULE_CONFIG = "config";
    
    public static final String LABEL_MODULE_NAMING = "naming";
    
<<<<<<< HEAD
    public static final String LABEL_MODULE_LOCK = "lock";
=======
    public static final String MONITOR_LABEL_NONE = "none";
>>>>>>> ca9d55e2
}<|MERGE_RESOLUTION|>--- conflicted
+++ resolved
@@ -39,9 +39,7 @@
     
     public static final String LABEL_MODULE_NAMING = "naming";
     
-<<<<<<< HEAD
     public static final String LABEL_MODULE_LOCK = "lock";
-=======
+
     public static final String MONITOR_LABEL_NONE = "none";
->>>>>>> ca9d55e2
 }