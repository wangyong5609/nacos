--- conflicted
+++ resolved
@@ -31,20 +31,9 @@
 import java.net.ConnectException;
 import java.net.HttpURLConnection;
 import java.net.SocketTimeoutException;
-<<<<<<< HEAD
 import java.util.HashMap;
 import java.util.Map;
 import java.util.Properties;
-=======
-import java.util.Date;
-import java.util.Map;
-import java.util.Properties;
-import java.util.concurrent.Callable;
-import java.util.concurrent.ScheduledExecutorService;
-import java.util.concurrent.ScheduledThreadPoolExecutor;
-import java.util.concurrent.ThreadFactory;
-import java.util.concurrent.TimeUnit;
->>>>>>> 37bb9097
 
 /**
  * Server Agent.
@@ -69,17 +58,11 @@
                 .setConTimeOutMillis(ConfigHttpClientManager.getInstance().getConnectTimeoutOrDefault(100)).build();
         do {
             try {
-<<<<<<< HEAD
                 Header newHeaders = Header.newInstance();
-                newHeaders.addAll(headers);
-                
-=======
-                Header newHeaders = getSpasHeaders(paramValues, encode);
                 if (headers != null) {
                     newHeaders.addAll(headers);
                 }
                 Query query = Query.newInstance().initParams(paramValues);
->>>>>>> 37bb9097
                 HttpRestResult<String> result = NACOS_RESTTEMPLATE
                         .get(getUrl(currentServerAddr, path), httpConfig, newHeaders, query, String.class);
                 if (isFail(result)) {
@@ -131,7 +114,9 @@
         do {
             try {
                 Header newHeaders = Header.newInstance();
-                newHeaders.addAll(headers);
+                if (headers != null) {
+                    newHeaders.addAll(headers);
+                }
                 HttpRestResult<String> result = NACOS_RESTTEMPLATE
                         .postForm(getUrl(currentServerAddr, path), httpConfig, newHeaders, paramValues, String.class);
                 
@@ -182,16 +167,11 @@
                 .setConTimeOutMillis(ConfigHttpClientManager.getInstance().getConnectTimeoutOrDefault(100)).build();
         do {
             try {
-<<<<<<< HEAD
                 Header newHeaders = Header.newInstance();
-                newHeaders.addAll(headers);
-=======
-                Header newHeaders = getSpasHeaders(paramValues, encode);
                 if (headers != null) {
                     newHeaders.addAll(headers);
                 }
                 Query query = Query.newInstance().initParams(paramValues);
->>>>>>> 37bb9097
                 HttpRestResult<String> result = NACOS_RESTTEMPLATE
                         .delete(getUrl(currentServerAddr, path), httpConfig, newHeaders, query, String.class);
                 if (isFail(result)) {
