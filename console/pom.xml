<?xml version="1.0" encoding="UTF-8"?>
<!--
  Copyright 1999-2018 Alibaba Group Holding Ltd.
  Licensed under the Apache License, Version 2.0 (the "License");
  you may not use this file except in compliance with the License.
  You may obtain a copy of the License at
       http://www.apache.org/licenses/LICENSE-2.0
  Unless required by applicable law or agreed to in writing, software
  distributed under the License is distributed on an "AS IS" BASIS,
  WITHOUT WARRANTIES OR CONDITIONS OF ANY KIND, either express or implied.
  See the License for the specific language governing permissions and
  limitations under the License.
 -->
<project xmlns="http://maven.apache.org/POM/4.0.0"
         xmlns:xsi="http://www.w3.org/2001/XMLSchema-instance"
         xsi:schemaLocation="http://maven.apache.org/POM/4.0.0 http://maven.apache.org/xsd/maven-4.0.0.xsd">
    <modelVersion>4.0.0</modelVersion>
    <parent>
        <groupId>com.alibaba.nacos</groupId>
        <artifactId>nacos-all</artifactId>
<<<<<<< HEAD
        <version>1.0.0-RC4</version>
=======
        <version>1.0.0</version>
>>>>>>> 3041f0a9
    </parent>
    <artifactId>nacos-console</artifactId>
    <!--<packaging>war</packaging>-->
    <packaging>jar</packaging>
    <name>nacos-console ${project.version}</name>
    <url>http://maven.apache.org</url>
    <properties>
        <project.build.sourceEncoding>UTF-8</project.build.sourceEncoding>
    </properties>
    <dependencies>

        <dependency>
            <groupId>${project.groupId}</groupId>
            <artifactId>nacos-config</artifactId>
        </dependency>
        <dependency>
            <groupId>org.apache.tomcat.embed</groupId>
            <artifactId>tomcat-embed-jasper</artifactId>
            <version>7.0.59</version>
        </dependency>
        <dependency>
            <groupId>${project.groupId}</groupId>
            <artifactId>nacos-naming</artifactId>
        </dependency>
        <!-- log -->
        <!-- log4j通过slf4j来代理 -->
        <dependency>
            <groupId>org.slf4j</groupId>
            <artifactId>log4j-over-slf4j</artifactId>
        </dependency>
        <!-- apache commons logging通过slf4j来代理 -->
        <dependency>
            <groupId>org.slf4j</groupId>
            <artifactId>jcl-over-slf4j</artifactId>
        </dependency>
        <!-- java.util.logging 通过slf4j来代理 -->
        <dependency>
            <groupId>org.slf4j</groupId>
            <artifactId>jul-to-slf4j</artifactId>
        </dependency>
        <!-- log -->
        <dependency>
            <groupId>org.mockito</groupId>
            <artifactId>mockito-core</artifactId>
            <scope>test</scope>
        </dependency>
        <dependency>
            <groupId>org.springframework.boot</groupId>
            <artifactId>spring-boot-starter-security</artifactId>
        </dependency>
        <dependency>
            <groupId>io.jsonwebtoken</groupId>
            <artifactId>jjwt-api</artifactId>
        </dependency>
        <dependency>
            <groupId>io.jsonwebtoken</groupId>
            <artifactId>jjwt-impl</artifactId>
            <scope>runtime</scope>
        </dependency>
        <dependency>
            <groupId>io.jsonwebtoken</groupId>
            <artifactId>jjwt-jackson</artifactId>
            <scope>runtime</scope>
        </dependency>
    </dependencies>
    <build>
        <finalName>nacos-server</finalName>
        <plugins>
            <plugin>
                <artifactId>maven-jar-plugin</artifactId>
                <configuration>
                    <archive>
                        <manifest>
                            <addDefaultImplementationEntries>true</addDefaultImplementationEntries>
                            <addDefaultSpecificationEntries>true</addDefaultSpecificationEntries>
                        </manifest>
                    </archive>
                </configuration>
            </plugin>
            <plugin>
                <groupId>org.springframework.boot</groupId>
                <artifactId>spring-boot-maven-plugin</artifactId>
                <version>2.1.1.RELEASE</version>
                <configuration>
                    <mainClass>com.alibaba.nacos.Nacos</mainClass>
                </configuration>
                <executions>
                    <execution>
                        <goals>
                            <goal>repackage</goal>
                        </goals>
                    </execution>
                </executions>
            </plugin>
        </plugins>
        <resources>
            <resource>
                <directory>src/main/resources</directory>
                <excludes>
                    <exclude>static/console-fe/.vscode/**</exclude>
                </excludes>
            </resource>
            <resource>
                <directory>src/main/resources</directory>
                <filtering>true</filtering>
                <includes>
                    <include>nacos-version.txt</include>
                </includes>
            </resource>
        </resources>
    </build>
</project><|MERGE_RESOLUTION|>--- conflicted
+++ resolved
@@ -18,11 +18,7 @@
     <parent>
         <groupId>com.alibaba.nacos</groupId>
         <artifactId>nacos-all</artifactId>
-<<<<<<< HEAD
-        <version>1.0.0-RC4</version>
-=======
         <version>1.0.0</version>
->>>>>>> 3041f0a9
     </parent>
     <artifactId>nacos-console</artifactId>
     <!--<packaging>war</packaging>-->
