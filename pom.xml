<?xml version="1.0" encoding="UTF-8"?>
<!--
  ~ Copyright 1999-2021 Alibaba Group Holding Ltd.
  ~
  ~ Licensed under the Apache License, Version 2.0 (the "License");
  ~ you may not use this file except in compliance with the License.
  ~ You may obtain a copy of the License at
  ~
  ~      http://www.apache.org/licenses/LICENSE-2.0
  ~
  ~ Unless required by applicable law or agreed to in writing, software
  ~ distributed under the License is distributed on an "AS IS" BASIS,
  ~ WITHOUT WARRANTIES OR CONDITIONS OF ANY KIND, either express or implied.
  ~ See the License for the specific language governing permissions and
  ~ limitations under the License.
  -->
<project xmlns="http://maven.apache.org/POM/4.0.0"
    xmlns:xsi="http://www.w3.org/2001/XMLSchema-instance"
    xsi:schemaLocation="http://maven.apache.org/POM/4.0.0 http://maven.apache.org/xsd/maven-4.0.0.xsd">
    
    <modelVersion>4.0.0</modelVersion>
    <inceptionYear>2018</inceptionYear>
    <groupId>com.alibaba.nacos</groupId>
    <artifactId>nacos-all</artifactId>
    <version>${revision}</version>
    <packaging>pom</packaging>
    
    <name>Alibaba NACOS ${project.version}</name>
    <description>Top Nacos project pom.xml file</description>
    <url>https://nacos.io</url>
    <prerequisites>
        <maven>3.2.5</maven>
    </prerequisites>
    
    <scm>
        <url>git@github.com:alibaba/nacos.git</url>
        <connection>scm:git@github.com:alibaba/nacos.git</connection>
        <developerConnection>scm:git@github.com:alibaba/nacos.git</developerConnection>
        <tag>nacos-all-${revision}</tag>
    </scm>
    
    <mailingLists>
        <mailingList>
            <name>Development List</name>
            <subscribe>dev-nacos+subscribe@googlegroups.com</subscribe>
            <unsubscribe>dev-nacos+unsubscribe@googlegroups.com</unsubscribe>
            <post>dev-nacos@googlegroups.com</post>
        </mailingList>
        <mailingList>
            <name>User List</name>
            <subscribe>users-nacos+subscribe@googlegroups.com</subscribe>
            <unsubscribe>users-nacos+unsubscribe@googlegroups.com</unsubscribe>
            <post>users-nacos@googlegroups.com</post>
        </mailingList>
        <mailingList>
            <name>Commits List</name>
            <subscribe>commits-nacos+subscribe@googlegroups.com</subscribe>
            <unsubscribe>commits-nacos+unsubscribe@googlegroups.com</unsubscribe>
            <post>commits-nacos@googlegroups.com</post>
        </mailingList>
    </mailingLists>
    
    <developers>
        <developer>
            <id>Alibaba Nacos</id>
            <name>Nacos</name>
            <url>https://nacos.io</url>
            <email>nacos_dev@linux.alibaba.com</email>
        </developer>
    </developers>
    
    <licenses>
        <license>
            <name>Apache License, Version 2.0</name>
            <url>http://www.apache.org/licenses/LICENSE-2.0</url>
            <distribution>repo</distribution>
        </license>
    </licenses>
    
    <organization>
        <name>Alibaba Group</name>
        <url>https://github.com/alibaba</url>
    </organization>
    
    <issueManagement>
        <system>github</system>
        <url>https://github.com/alibaba/nacos/issues</url>
    </issueManagement>
    
    <properties>
<<<<<<< HEAD
        <revision>3.0.0-SNAPSHOT</revision>
=======
        <revision>2.3.1-SNAPSHOT</revision>
>>>>>>> ca9d55e2
        <project.build.sourceEncoding>UTF-8</project.build.sourceEncoding>
        <project.reporting.outputEncoding>UTF-8</project.reporting.outputEncoding>
        <!-- Compiler settings properties -->
        <java.version>1.8</java.version>
        <maven.compiler.source>${java.version}</maven.compiler.source>
        <maven.compiler.target>${java.version}</maven.compiler.target>
        <!-- Maven properties -->
        <maven.test.skip>false</maven.test.skip>
        <maven.javadoc.skip>true</maven.javadoc.skip>
        <!-- Exclude all generated code -->
        <sonar.exclusions>file:**/generated-sources/**,**/test/**</sonar.exclusions>
        
        <!-- plugin version -->
        <versions-maven-plugin.version>2.2</versions-maven-plugin.version>
        <dependency-mediator-maven-plugin.version>1.0.2</dependency-mediator-maven-plugin.version>
        <clirr-maven-plugin.version>2.7</clirr-maven-plugin.version>
        <maven-enforcer-plugin.version>1.4.1</maven-enforcer-plugin.version>
        <maven-compiler-plugin.version>3.5.1</maven-compiler-plugin.version>
        <maven-javadoc-plugin.version>2.10.4</maven-javadoc-plugin.version>
        <maven-jar-plugin.version>3.2.2</maven-jar-plugin.version>
        <maven-source-plugin.version>3.0.1</maven-source-plugin.version>
        <maven-pmd-plugin.version>3.8</maven-pmd-plugin.version>
        <apache-rat-plugin.version>0.12</apache-rat-plugin.version>
        <maven-resources-plugin.version>3.0.2</maven-resources-plugin.version>
        <jacoco-maven-plugin.version>0.8.7</jacoco-maven-plugin.version>
        <maven-surefire-plugin.version>2.20</maven-surefire-plugin.version>
        <findbugs-maven-plugin.version>3.0.4</findbugs-maven-plugin.version>
        <sonar-maven-plugin.version>3.0.2</sonar-maven-plugin.version>
        <maven-gpg-plugin.version>1.6</maven-gpg-plugin.version>
        <maven-failsafe-plugin.version>2.19.1</maven-failsafe-plugin.version>
        <maven-assembly-plugin.version>3.0.0</maven-assembly-plugin.version>
        <maven-checkstyle-plugin.version>3.1.2</maven-checkstyle-plugin.version>
        <maven-easyj-version>1.1.5</maven-easyj-version>
        <!-- dependency version related to plugin -->
        <extra-enforcer-rules.version>1.0-beta-4</extra-enforcer-rules.version>
        <p3c-pmd.version>1.3.0</p3c-pmd.version>
        
        <!-- dependency version -->
        <spring-boot-dependencies.version>2.7.15</spring-boot-dependencies.version>
        <servlet-api.version>3.0</servlet-api.version>
        <commons-io.version>2.7</commons-io.version>
        <commons-collections.version>3.2.2</commons-collections.version>
        <slf4j-api.version>1.7.26</slf4j-api.version>
        <logback.version>1.2.13</logback.version>
        <log4j.version>2.17.1</log4j.version>
        
        <mysql-connector-java.version>8.0.28</mysql-connector-java.version>
        <derby.version>10.14.2.0</derby.version>
        <jjwt.version>0.11.2</jjwt.version>
        <javatuples.version>1.2</javatuples.version>
        <grpc-java.version>1.57.2</grpc-java.version>
        <proto-google-common-protos.version>2.17.0</proto-google-common-protos.version>
        <protobuf-java.version>3.22.3</protobuf-java.version>
        <protoc-gen-grpc-java.version>${grpc-java.version}</protoc-gen-grpc-java.version>
        <hessian.version>4.0.63</hessian.version>
        <mockito-all.version>1.10.19</mockito-all.version>
        <mockito-core.version>3.8.0</mockito-core.version>
        <HikariCP.version>3.4.2</HikariCP.version>
        <jraft-core.version>1.3.12</jraft-core.version>
        <rpc-grpc-impl.version>${jraft-core.version}</rpc-grpc-impl.version>
        <SnakeYaml.version>2.0</SnakeYaml.version>
    </properties>
    <!-- == -->
    <!-- =========================================================Build plugins================================================ -->
    <!-- == -->
    <build>
        <pluginManagement>
            <plugins>
                <plugin>
                    <artifactId>maven-jar-plugin</artifactId>
                    <version>${maven-jar-plugin.version}</version>
                </plugin>
                <plugin>
                    <groupId>org.springframework.boot</groupId>
                    <artifactId>spring-boot-maven-plugin</artifactId>
                    <version>${spring-boot-dependencies.version}</version>
                    <configuration>
                        <attach>false</attach>
                    </configuration>
                </plugin>
            </plugins>
        </pluginManagement>
        <plugins>
            <plugin>
                <groupId>org.codehaus.mojo</groupId>
                <artifactId>versions-maven-plugin</artifactId>
                <version>${versions-maven-plugin.version}</version>
            </plugin>
            <plugin>
                <groupId>com.github.vongosling</groupId>
                <artifactId>dependency-mediator-maven-plugin</artifactId>
                <version>${dependency-mediator-maven-plugin.version}</version>
            </plugin>
            <plugin>
                <groupId>org.codehaus.mojo</groupId>
                <artifactId>clirr-maven-plugin</artifactId>
                <version>${clirr-maven-plugin.version}</version>
            </plugin>
            <plugin>
                <artifactId>maven-enforcer-plugin</artifactId>
                <version>${maven-enforcer-plugin.version}</version>
                <executions>
                    <execution>
                        <id>enforce-ban-circular-dependencies</id>
                        <goals>
                            <goal>enforce</goal>
                        </goals>
                    </execution>
                </executions>
                <configuration>
                    <rules>
                        <banCircularDependencies/>
                    </rules>
                    <fail>true</fail>
                </configuration>
                <dependencies>
                    <dependency>
                        <groupId>org.codehaus.mojo</groupId>
                        <artifactId>extra-enforcer-rules</artifactId>
                        <version>${extra-enforcer-rules.version}</version>
                    </dependency>
                </dependencies>
            </plugin>
            <plugin>
                <artifactId>maven-compiler-plugin</artifactId>
                <version>${maven-compiler-plugin.version}</version>
                <configuration>
                    <source>${maven.compiler.source}</source>
                    <target>${maven.compiler.target}</target>
                    <compilerVersion>${maven.compiler.source}</compilerVersion>
                    <showDeprecation>true</showDeprecation>
                    <showWarnings>true</showWarnings>
                </configuration>
            </plugin>
            <plugin>
                <artifactId>maven-javadoc-plugin</artifactId>
                <version>${maven-javadoc-plugin.version}</version>
                <configuration>
                    <charset>UTF-8</charset>
                </configuration>
                <executions>
                    <execution>
                        <id>attach-javadocs</id>
                        <goals>
                            <goal>jar</goal>
                        </goals>
                    </execution>
                </executions>
            </plugin>
            <plugin>
                <artifactId>maven-source-plugin</artifactId>
                <version>${maven-source-plugin.version}</version>
                <executions>
                    <execution>
                        <id>attach-sources</id>
                        <goals>
                            <goal>jar</goal>
                        </goals>
                    </execution>
                </executions>
            </plugin>
            <plugin>
                <groupId>org.apache.maven.plugins</groupId>
                <artifactId>maven-pmd-plugin</artifactId>
                <version>${maven-pmd-plugin.version}</version>
                <configuration>
                    <rulesets>
                        <ruleset>rulesets/java/ali-comment.xml</ruleset>
                        <ruleset>rulesets/java/ali-concurrent.xml</ruleset>
                        <ruleset>rulesets/java/ali-constant.xml</ruleset>
                        <ruleset>rulesets/java/ali-exception.xml</ruleset>
                        <ruleset>rulesets/java/ali-flowcontrol.xml</ruleset>
                        <ruleset>rulesets/java/ali-naming.xml</ruleset>
                        <ruleset>rulesets/java/ali-oop.xml</ruleset>
                        <ruleset>rulesets/java/ali-orm.xml</ruleset>
                        <ruleset>rulesets/java/ali-other.xml</ruleset>
                        <ruleset>rulesets/java/ali-set.xml</ruleset>
                    </rulesets>
                    <printFailingErrors>true</printFailingErrors>
                    <excludes>
                        <exclude>**/consistency/entity/*.java</exclude>
                        <exclude>**/istio/model/mcp/*.java</exclude>
                        <exclude>**/istio/model/naming/*.java</exclude>
                        <exclude>**/istio/model/*.java</exclude>
                        <exclude>**/api/grpc/auto/*.java</exclude>
                        <exclude>**/istio/mcp/**</exclude>
                        <exclude>**/istio/networking/**</exclude>
                        <exclude>**/google/protobuf/**</exclude>
                        <exclude>**/common/packagescan/classreading/*.java</exclude>
                        <exclude>**/common/packagescan/resource/*.java</exclude>
                        <exclude>**/common/packagescan/util/*.java</exclude>
                    </excludes>
                </configuration>
                <executions>
                    <execution>
                        <goals>
                            <goal>check</goal>
                        </goals>
                    </execution>
                </executions>
                <dependencies>
                    <dependency>
                        <groupId>com.alibaba.p3c</groupId>
                        <artifactId>p3c-pmd</artifactId>
                        <version>${p3c-pmd.version}</version>
                    </dependency>
                </dependencies>
            </plugin>
            <plugin>
                <groupId>org.apache.maven.plugins</groupId>
                <artifactId>maven-checkstyle-plugin</artifactId>
                <version>${maven-checkstyle-plugin.version}</version>
                <configuration>
                    <configLocation>style/NacosCheckStyle.xml</configLocation>
                    <includeTestSourceDirectory>true</includeTestSourceDirectory>
                    <encoding>UTF-8</encoding>
                    <consoleOutput>true</consoleOutput>
                    <failsOnError>true</failsOnError>
                    <excludes>**/consistency/entity/**,**/nacos/test/**,**/api/grpc/auto/**,**/istio/**,**/protobuf/**</excludes>
                </configuration>
                <executions>
                    <execution>
                        <id>validate</id>
                        <phase>validate</phase>
                        <goals>
                            <goal>check</goal>
                        </goals>
                    </execution>
                </executions>
            </plugin>
            <plugin>
                <groupId>org.apache.rat</groupId>
                <artifactId>apache-rat-plugin</artifactId>
                <version>${apache-rat-plugin.version}</version>
                <configuration>
                    <excludes>
                        <exclude>.editorconfig</exclude>
                        <exclude>.travis.yml</exclude>
                        <exclude>codecov.yml</exclude>
                        <exclude>CONTRIBUTING.md</exclude>
                        <exclude>CODE_OF_CONDUCT.md</exclude>
                        <exclude>CHANGELOG.md</exclude>
                        <exclude>style/codeStyle.md</exclude>
                        <exclude>REPORTING-BUGS.md</exclude>
                        <exclude>README.md</exclude>
                        <exclude>.github/**/*</exclude>
                        <exclude>doc/*</exclude>
                        <exclude>derby.log</exclude>
                        <exclude>logs/*</exclude>
                        <exclude>src/main/resources/static/**</exclude>
                        <exclude>**/istio/model/**</exclude>
                        <exclude>**/consistency/entity/**</exclude>
                        <exclude>**/*.txt</exclude>
                        <exclude>**/*.factories</exclude>
                        <exclude>/console-ui/**</exclude>
                        <exclude>**/gogo.proto</exclude>
                        <exclude>**/any.proto</exclude>
                        <exclude>src/main/java/com/alibaba/nacos/common/packagescan/classreading/**</exclude>
                        <exclude>.flattened-pom.xml</exclude>
                        <exclude>**/announcement.conf</exclude>
                        <exclude>**/console-guide.conf</exclude>
                        <exclude>**/reflect-config.json</exclude>
                        <exclude>**/resource-config.json</exclude>
                        <exclude>**/proxy-config.json</exclude>
                        <exclude>**/jni-config.json</exclude>
                        <exclude>**/predefined-classes-config.json</exclude>
                        <exclude>**/serialization-config.json</exclude>
                        <exclude>**/filter-config.json</exclude>
                    </excludes>
                </configuration>
                <executions>
                    <execution>
                        <phase>verify</phase>
                        <goals>
                            <goal>check</goal>
                        </goals>
                    </execution>
                </executions>
            </plugin>
            <plugin>
                <artifactId>maven-resources-plugin</artifactId>
                <version>${maven-resources-plugin.version}</version>
                <configuration>
                    <!-- We are not suppose to setup the customer resources here -->
                    <encoding>${project.build.sourceEncoding}</encoding>
                </configuration>
            </plugin>
            <plugin>
                <groupId>org.jacoco</groupId>
                <artifactId>jacoco-maven-plugin</artifactId>
                <version>${jacoco-maven-plugin.version}</version>
                <configuration>
                    <skip>${maven.test.skip}</skip>
                    <destFile>${project.build.directory}/coverage-reports/jacoco-unit.exec</destFile>
                    <dataFile>${project.build.directory}/coverage-reports/jacoco-unit.exec</dataFile>
                    <output>file</output>
                    <append>true</append>
                    <excludes>
                        <exclude>**/grpc/auto/**</exclude>
                        <exclude>**/packagescan/classreading/**</exclude>
                        <exclude>**/packagescan/resource/**</exclude>
                        <exclude>**/packagescan/util/**</exclude>
                    </excludes>
                </configuration>
                <executions>
                    <execution>
                        <id>default-prepare-agent</id>
                        <goals>
                            <goal>prepare-agent</goal>
                        </goals>
                    </execution>
                    <execution>
                        <id>default-report</id>
                        <phase>test</phase>
                        <goals>
                            <goal>report</goal>
                        </goals>
                    </execution>
                </executions>
            </plugin>
            <plugin>
                <artifactId>maven-surefire-plugin</artifactId>
                <version>${maven-surefire-plugin.version}</version>
            </plugin>
            <plugin>
                <groupId>org.codehaus.mojo</groupId>
                <artifactId>findbugs-maven-plugin</artifactId>
                <version>${findbugs-maven-plugin.version}</version>
            </plugin>
            <plugin>
                <groupId>org.sonarsource.scanner.maven</groupId>
                <artifactId>sonar-maven-plugin</artifactId>
                <version>${sonar-maven-plugin.version}</version>
            </plugin>
            <plugin>
                <groupId>org.apache.maven.plugins</groupId>
                <artifactId>maven-assembly-plugin</artifactId>
                <version>${maven-assembly-plugin.version}</version>
            </plugin>
            <plugin>
                <groupId>icu.easyj.maven.plugins</groupId>
                <artifactId>easyj-maven-plugin</artifactId>
                <version>${maven-easyj-version}</version>
                <configuration>
                    <simplifiedPomFileName>.flattened-pom.xml</simplifiedPomFileName>
                    <useTabIndent>true</useTabIndent>
                </configuration>
                <executions>
                    <execution>
                        <id>flatten-pom</id>
                        <goals>
                            <goal>simplify-pom</goal>
                        </goals>
                    </execution>
                    <execution>
                        <id>clean-flattened-pom</id>
                        <goals>
                            <goal>clean-simplify-pom</goal>
                        </goals>
                    </execution>
                </executions>
            </plugin>
        </plugins>
    </build>
    
    <profiles>
        <profile>
            <id>jdk8</id>
            <activation>
                <jdk>[1.8,)</jdk>
            </activation>
            <!-- Disable doclint under JDK 8 -->
            <reporting>
                <plugins>
                    <plugin>
                        <artifactId>maven-javadoc-plugin</artifactId>
                        <version>${maven-javadoc-plugin.version}</version>
                        <configuration>
                            <additionalparam>-Xdoclint:none</additionalparam>
                        </configuration>
                    </plugin>
                </plugins>
            </reporting>
            <build>
                <plugins>
                    <plugin>
                        <artifactId>maven-javadoc-plugin</artifactId>
                        <version>${maven-javadoc-plugin.version}</version>
                        <configuration>
                            <additionalparam>-Xdoclint:none</additionalparam>
                        </configuration>
                    </plugin>
                </plugins>
            </build>
        </profile>
        <profile>
            <id>release-sign-artifacts</id>
            <activation>
                <property>
                    <name>performRelease</name>
                    <value>true</value>
                </property>
            </activation>
            
            <properties>
                <maven.javadoc.skip>false</maven.javadoc.skip>
            </properties>
            
            <build>
                <plugins>
                    <plugin>
                        <artifactId>maven-gpg-plugin</artifactId>
                        <version>${maven-gpg-plugin.version}</version>
                        <executions>
                            <execution>
                                <id>sign-artifacts</id>
                                <phase>verify</phase>
                                <goals>
                                    <goal>sign</goal>
                                </goals>
                            </execution>
                        </executions>
                    </plugin>
                </plugins>
            </build>
        </profile>
        <profile>
            <!--  Run integration tests for configuration modules separately  -->
            <id>cit-test</id>
            <build>
                <plugins>
                    <plugin>
                        <groupId>org.apache.maven.plugins</groupId>
                        <artifactId>maven-surefire-plugin</artifactId>
                        <version>${maven-surefire-plugin.version}</version>
                        <configuration>
                            <testFailureIgnore>false</testFailureIgnore>
                            <includes>
                                <include>**/*CITCase.java</include>
                            </includes>
                        </configuration>
                    </plugin>
                </plugins>
            </build>
        </profile>
        <profile>
            <!--  Run integration tests for all modules separately  -->
            <id>nit-test</id>
            <build>
                <plugins>
                    <plugin>
                        <groupId>org.apache.maven.plugins</groupId>
                        <artifactId>maven-surefire-plugin</artifactId>
                        <version>${maven-surefire-plugin.version}</version>
                        <configuration>
                            <testFailureIgnore>false</testFailureIgnore>
                            <includes>
                                <include>**/naming/*ITCase.java</include>
                            </includes>
                        </configuration>
                    </plugin>
                </plugins>
            </build>
        </profile>
        <profile>
            <id>sonar-apache</id>
            <properties>
                <!-- URL of the ASF SonarQube server -->
                <sonar.host.url>https://builds.apache.org/analysis</sonar.host.url>
            </properties>
        </profile>
        <profile>
            <id>remove-test-data</id>
            <build>
                <plugins>
                    <plugin>
                        <groupId>org.apache.maven.plugins</groupId>
                        <artifactId>maven-clean-plugin</artifactId>
                        <configuration>
                            <followSymLinks>false</followSymLinks>
                            <filesets>
                                <fileset>
                                    <directory>${user.home}/nacos/data</directory>
                                </fileset>
                            </filesets>
                        </configuration>
                    </plugin>
                </plugins>
            </build>
        </profile>
    </profiles>
    <reporting>
        <plugins>
            <plugin>
                <groupId>org.codehaus.mojo</groupId>
                <artifactId>findbugs-maven-plugin</artifactId>
                <version>${findbugs-maven-plugin.version}</version>
            </plugin>
        </plugins>
    </reporting>
    
    <!-- Submodule management -->
    <modules>
        <module>config</module>
        <module>core</module>
        <module>naming</module>
        <module>address</module>
        <module>test</module>
        <module>api</module>
        <module>client</module>
        <module>example</module>
        <module>common</module>
        <module>distribution</module>
        <module>console</module>
        <module>cmdb</module>
        <module>istio</module>
        <module>consistency</module>
        <module>auth</module>
        <module>sys</module>
        <module>plugin</module>
        <module>plugin-default-impl</module>
        <module>prometheus</module>
        <module>persistence</module>
        <module>k8s-sync</module>
        <module>lock</module>
    </modules>
    
    <!-- Default dependencies in all subprojects -->
    <dependencies>
        
        <dependency>
            <groupId>junit</groupId>
            <artifactId>junit</artifactId>
            <scope>test</scope>
        </dependency>
        <dependency>
            <groupId>org.mockito</groupId>
            <artifactId>mockito-core</artifactId>
            <scope>test</scope>
        </dependency>
        <dependency>
            <groupId>org.mockito</groupId>
            <artifactId>mockito-inline</artifactId>
            <scope>test</scope>
        </dependency>
        
    </dependencies>
    
    <!-- Manage the version numbers of dependencies,
    sub-modules will not introduce these dependencies by default -->
    <dependencyManagement>
        <dependencies>
            <dependency>
                <!-- Import dependency management from Spring Boot -->
                <groupId>org.springframework.boot</groupId>
                <artifactId>spring-boot-dependencies</artifactId>
                <version>${spring-boot-dependencies.version}</version>
                <type>pom</type>
                <scope>import</scope>
            </dependency>
            
            <!-- Internal libs -->
            <dependency>
                <groupId>${project.groupId}</groupId>
                <artifactId>nacos-config</artifactId>
                <version>${project.version}</version>
            </dependency>
            <dependency>
                <groupId>${project.groupId}</groupId>
                <artifactId>nacos-core</artifactId>
                <version>${project.version}</version>
            </dependency>
            <dependency>
                <groupId>${project.groupId}</groupId>
                <artifactId>nacos-lock</artifactId>
                <version>${project.version}</version>
            </dependency>
            <dependency>
                <groupId>com.alibaba.nacos</groupId>
                <artifactId>nacos-persistence</artifactId>
                <version>${project.version}</version>
            </dependency>
            <dependency>
                <groupId>${project.groupId}</groupId>
                <artifactId>nacos-naming</artifactId>
                <version>${project.version}</version>
            </dependency>
            <dependency>
                <groupId>${project.groupId}</groupId>
                <artifactId>nacos-api</artifactId>
                <version>${project.version}</version>
            </dependency>
            <dependency>
                <groupId>${project.groupId}</groupId>
                <artifactId>nacos-client</artifactId>
                <version>${project.version}</version>
            </dependency>
            <dependency>
                <groupId>${project.groupId}</groupId>
                <artifactId>nacos-test</artifactId>
                <version>${project.version}</version>
            </dependency>
            <dependency>
                <groupId>${project.groupId}</groupId>
                <artifactId>nacos-common</artifactId>
                <version>${project.version}</version>
            </dependency>
            <dependency>
                <groupId>${project.groupId}</groupId>
                <artifactId>nacos-cmdb</artifactId>
                <version>${project.version}</version>
            </dependency>
            <dependency>
                <groupId>${project.groupId}</groupId>
                <artifactId>nacos-console</artifactId>
                <version>${project.version}</version>
            </dependency>
            <dependency>
                <groupId>${project.groupId}</groupId>
                <artifactId>nacos-distribution</artifactId>
                <version>${project.version}</version>
            </dependency>
            <dependency>
                <groupId>${project.groupId}</groupId>
                <artifactId>nacos-example</artifactId>
                <version>${project.version}</version>
            </dependency>
            <dependency>
                <groupId>${project.groupId}</groupId>
                <artifactId>nacos-address</artifactId>
                <version>${project.version}</version>
            </dependency>
            
            <dependency>
                <groupId>${project.groupId}</groupId>
                <artifactId>nacos-istio</artifactId>
                <version>${project.version}</version>
            </dependency>
            <dependency>
                <groupId>${project.groupId}</groupId>
                <artifactId>nacos-k8s-sync</artifactId>
                <version>${project.version}</version>
            </dependency>
            <dependency>
                <groupId>${project.groupId}</groupId>
                <artifactId>nacos-prometheus</artifactId>
                <version>${project.version}</version>
            </dependency>
            <dependency>
                <groupId>${project.groupId}</groupId>
                <artifactId>nacos-consistency</artifactId>
                <version>${project.version}</version>
            </dependency>
            <dependency>
                <groupId>${project.groupId}</groupId>
                <artifactId>nacos-auth-plugin</artifactId>
                <version>${project.version}</version>
            </dependency>
            <dependency>
                <groupId>${project.groupId}</groupId>
                <artifactId>nacos-encryption-plugin</artifactId>
                <version>${project.version}</version>
            </dependency>
            <dependency>
                <groupId>com.alibaba.nacos</groupId>
                <artifactId>nacos-config-plugin</artifactId>
                <version>${project.version}</version>
            </dependency>
            <dependency>
                <groupId>${project.groupId}</groupId>
                <artifactId>nacos-control-plugin</artifactId>
                <version>${project.version}</version>
            </dependency>
            <dependency>
                <groupId>com.alibaba.nacos</groupId>
                <artifactId>nacos-trace-plugin</artifactId>
                <version>${project.version}</version>
            </dependency>
            <dependency>
                <groupId>com.alibaba.nacos</groupId>
                <artifactId>nacos-datasource-plugin</artifactId>
                <version>${project.version}</version>
            </dependency>
            <dependency>
                <groupId>${project.groupId}</groupId>
                <artifactId>nacos-custom-environment-plugin</artifactId>
                <version>${project.version}</version>
            </dependency>
            <dependency>
                <groupId>${project.groupId}</groupId>
                <artifactId>nacos-auth</artifactId>
                <version>${project.version}</version>
            </dependency>
            <dependency>
                <groupId>${project.groupId}</groupId>
                <artifactId>nacos-sys</artifactId>
                <version>${project.version}</version>
            </dependency>
            
            <dependency>
                <groupId>javax.servlet</groupId>
                <artifactId>servlet-api</artifactId>
                <version>${servlet-api.version}</version>
                <scope>provided</scope>
            </dependency>
            
            <!-- HikariCP -->
            <dependency>
                <groupId>com.zaxxer</groupId>
                <artifactId>HikariCP</artifactId>
                <version>${HikariCP.version}</version>
            </dependency>
            
            <!-- hessian -->
            
            <dependency>
                <groupId>com.caucho</groupId>
                <artifactId>hessian</artifactId>
                <version>${hessian.version}</version>
            </dependency>
            
            <!-- Apache commons -->
            <dependency>
                <groupId>commons-io</groupId>
                <artifactId>commons-io</artifactId>
                <version>${commons-io.version}</version>
            </dependency>
            
            <dependency>
                <groupId>commons-collections</groupId>
                <artifactId>commons-collections</artifactId>
                <version>${commons-collections.version}</version>
            </dependency>
            
            <!-- Logging libs -->
            <dependency>
                <groupId>org.slf4j</groupId>
                <artifactId>slf4j-api</artifactId>
                <version>${slf4j-api.version}</version>
            </dependency>
            
            <dependency>
                <groupId>ch.qos.logback</groupId>
                <artifactId>logback-classic</artifactId>
                <version>${logback.version}</version>
            </dependency>
            
            <dependency>
                <groupId>ch.qos.logback</groupId>
                <artifactId>logback-core</artifactId>
                <version>${logback.version}</version>
            </dependency>
            
            <dependency>
                <groupId>org.apache.logging.log4j</groupId>
                <artifactId>log4j-core</artifactId>
                <version>${log4j.version}</version>
            </dependency>
            
            <dependency>
                <groupId>org.apache.logging.log4j</groupId>
                <artifactId>log4j-api</artifactId>
                <version>${log4j.version}</version>
            </dependency>
            
            <dependency>
                <groupId>org.apache.logging.log4j</groupId>
                <artifactId>log4j-slf4j-impl</artifactId>
                <version>${log4j.version}</version>
            </dependency>
            
            <!-- JDBC libs -->
            <dependency>
                <groupId>mysql</groupId>
                <artifactId>mysql-connector-java</artifactId>
                <version>${mysql-connector-java.version}</version>
            </dependency>
            
            <dependency>
                <groupId>org.apache.derby</groupId>
                <artifactId>derby</artifactId>
                <version>${derby.version}</version>
            </dependency>
            
            <!-- JRaft -->
            <dependency>
                <groupId>com.alipay.sofa</groupId>
                <artifactId>jraft-core</artifactId>
                <version>${jraft-core.version}</version>
                <exclusions>
                    <exclusion>
                        <groupId>com.alipay.sofa</groupId>
                        <artifactId>bolt</artifactId>
                    </exclusion>
                    <exclusion>
                        <groupId>org.apache.logging.log4j</groupId>
                        <artifactId>log4j-api</artifactId>
                    </exclusion>
                    <exclusion>
                        <groupId>org.apache.logging.log4j</groupId>
                        <artifactId>log4j-core</artifactId>
                    </exclusion>
                    <exclusion>
                        <groupId>org.apache.logging.log4j</groupId>
                        <artifactId>log4j-slf4j-impl</artifactId>
                    </exclusion>
                    <exclusion>
                        <groupId>org.apache.logging.log4j</groupId>
                        <artifactId>log4j-jcl</artifactId>
                    </exclusion>
                </exclusions>
            </dependency>
            
            <dependency>
                <groupId>com.alipay.sofa</groupId>
                <artifactId>rpc-grpc-impl</artifactId>
                <version>${rpc-grpc-impl.version}</version>
            </dependency>
            
            <!-- Third-party libs -->
            <dependency>
                <groupId>io.jsonwebtoken</groupId>
                <artifactId>jjwt-api</artifactId>
                <version>${jjwt.version}</version>
            </dependency>
            <dependency>
                <groupId>io.jsonwebtoken</groupId>
                <artifactId>jjwt-impl</artifactId>
                <version>${jjwt.version}</version>
                <scope>runtime</scope>
            </dependency>
            <dependency>
                <groupId>io.jsonwebtoken</groupId>
                <artifactId>jjwt-jackson</artifactId>
                <version>${jjwt.version}</version>
                <scope>runtime</scope>
            </dependency>
            
            <dependency>
                <groupId>javax.annotation</groupId>
                <artifactId>javax.annotation-api</artifactId>
                <version>1.3.2</version>
            </dependency>
            
            <dependency>
                <groupId>org.javatuples</groupId>
                <artifactId>javatuples</artifactId>
                <version>${javatuples.version}</version>
            </dependency>
            
            <!-- gRPC dependency start -->
            <dependency>
                <groupId>io.grpc</groupId>
                <artifactId>grpc-netty-shaded</artifactId>
                <version>${grpc-java.version}</version>
            </dependency>
            <dependency>
                <groupId>io.grpc</groupId>
                <artifactId>grpc-protobuf</artifactId>
                <version>${grpc-java.version}</version>
            </dependency>
            <dependency>
                <groupId>io.grpc</groupId>
                <artifactId>grpc-stub</artifactId>
                <version>${grpc-java.version}</version>
            </dependency>
            <dependency>
                <groupId>io.grpc</groupId>
                <artifactId>grpc-testing</artifactId>
                <version>${grpc-java.version}</version>
                <scope>test</scope>
            </dependency>
            <dependency>
                <groupId>com.google.api.grpc</groupId>
                <artifactId>proto-google-common-protos</artifactId>
                <version>${proto-google-common-protos.version}</version>
            </dependency>
            <!-- gRPC dependency end -->
            
            <dependency>
                <groupId>com.google.protobuf</groupId>
                <artifactId>protobuf-java</artifactId>
                <version>${protobuf-java.version}</version>
            </dependency>
            
            <dependency>
                <groupId>org.mockito</groupId>
                <artifactId>mockito-all</artifactId>
                <version>${mockito-all.version}</version>
            </dependency>
            
            <dependency>
                <groupId>org.mockito</groupId>
                <artifactId>mockito-core</artifactId>
                <version>${mockito-core.version}</version>
            </dependency>
            
            <dependency>
                <groupId>org.mockito</groupId>
                <artifactId>mockito-inline</artifactId>
                <version>${mockito-core.version}</version>
            </dependency>
            
            <dependency>
                <groupId>com.google.code.gson</groupId>
                <artifactId>gson</artifactId>
                <version>2.9.0</version>
                <scope>compile</scope>
            </dependency>
    
            <dependency>
                <groupId>org.yaml</groupId>
                <artifactId>snakeyaml</artifactId>
                <version>${SnakeYaml.version}</version>
            </dependency>
            
            <dependency>
                <groupId>io.kubernetes</groupId>
                <artifactId>client-java-api</artifactId>
                <version>14.0.0</version>
            </dependency>
            
            <dependency>
                <groupId>io.kubernetes</groupId>
                <artifactId>client-java</artifactId>
                <version>14.0.0</version>
            </dependency>
        </dependencies>
    </dependencyManagement>
    
    <distributionManagement>
        <snapshotRepository>
            <!-- The ID here must be exactly the same as the value
             of the server element id in the settings.xml file of MAVEN -->
            <id>sona</id>
            <url>https://oss.sonatype.org/content/repositories/snapshots/</url>
        </snapshotRepository>
        <repository>
            <id>sona</id>
            <url>https://oss.sonatype.org/service/local/staging/deploy/maven2/</url>
        </repository>
    </distributionManagement>

</project>
<|MERGE_RESOLUTION|>--- conflicted
+++ resolved
@@ -88,11 +88,7 @@
     </issueManagement>
     
     <properties>
-<<<<<<< HEAD
         <revision>3.0.0-SNAPSHOT</revision>
-=======
-        <revision>2.3.1-SNAPSHOT</revision>
->>>>>>> ca9d55e2
         <project.build.sourceEncoding>UTF-8</project.build.sourceEncoding>
         <project.reporting.outputEncoding>UTF-8</project.reporting.outputEncoding>
         <!-- Compiler settings properties -->
@@ -1008,13 +1004,13 @@
                 <artifactId>snakeyaml</artifactId>
                 <version>${SnakeYaml.version}</version>
             </dependency>
-            
+
             <dependency>
                 <groupId>io.kubernetes</groupId>
                 <artifactId>client-java-api</artifactId>
                 <version>14.0.0</version>
             </dependency>
-            
+
             <dependency>
                 <groupId>io.kubernetes</groupId>
                 <artifactId>client-java</artifactId>
